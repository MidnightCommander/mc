/* editor low level data handling and cursor fundamentals.

   Copyright (C) 1996, 1997, 1998, 2001, 2002, 2003, 2004, 2005, 2006,
   2007 Free Software Foundation, Inc.

   Authors: 1996, 1997 Paul Sheer

   This program is free software; you can redistribute it and/or modify
   it under the terms of the GNU General Public License as published by
   the Free Software Foundation; either version 2 of the License, or
   (at your option) any later version.

   This program is distributed in the hope that it will be useful,
   but WITHOUT ANY WARRANTY; without even the implied warranty of
   MERCHANTABILITY or FITNESS FOR A PARTICULAR PURPOSE.  See the
   GNU General Public License for more details.

   You should have received a copy of the GNU General Public License
   along with this program; if not, write to the Free Software
   Foundation, Inc., 51 Franklin Street, Fifth Floor, Boston, MA
   02110-1301, USA.
*/

#include <config.h>
#include <stdio.h>
#include <stdarg.h>
#include <sys/types.h>
#include <unistd.h>
#include <string.h>
#include <ctype.h>
#include <errno.h>
#include <sys/stat.h>
#include <stdlib.h>

#include "../src/global.h"

#include "edit.h"
#include "editlock.h"
#include "edit-widget.h"
#include "editcmddef.h"
#include "usermap.h"

#include "../src/cmd.h"		/* view_other_cmd() */
#include "../src/user.h"	/* user_menu_cmd() */
#include "../src/wtools.h"	/* query_dialog() */
#include "../src/timefmt.h"	/* time formatting */
#include "../src/strutil.h"	/* utf string functions */
#include "../src/charsets.h"	/* get_codepage_id */
#include "../src/main.h"	/* source_codepage */

/*
   what editor are we going to emulate? one of EDIT_KEY_EMULATION_NORMAL
   or EDIT_KEY_EMULATION_EMACS
 */
int edit_key_emulation = EDIT_KEY_EMULATION_NORMAL;

int option_word_wrap_line_length = 72;
int option_typewriter_wrap = 0;
int option_auto_para_formatting = 0;
int option_tab_spacing = 8;
int option_fill_tabs_with_spaces = 0;
int option_return_does_auto_indent = 1;
int option_backspace_through_tabs = 0;
int option_fake_half_tabs = 1;
int option_save_mode = EDIT_QUICK_SAVE;
int option_save_position = 1;
int option_max_undo = 32768;
int option_persistent_selections = 1;

int option_edit_right_extreme = 0;
int option_edit_left_extreme = 0;
int option_edit_top_extreme = 0;
int option_edit_bottom_extreme = 0;

const char *option_whole_chars_search = "0123456789abcdefghijklmnopqrstuvwxyz_";
char *option_backup_ext = NULL;

/*-
 *
 * here's a quick sketch of the layout: (don't run this through indent.)
 *
 * (b1 is buffers1 and b2 is buffers2)
 *
 *                                       |
 * \0\0\0\0\0m e _ f i l e . \nf i n . \n|T h i s _ i s _ s o\0\0\0\0\0\0\0\0\0
 * ______________________________________|______________________________________
 *                                       |
 * ...  |  b2[2]   |  b2[1]   |  b2[0]   |  b1[0]   |  b1[1]   |  b1[2]   | ...
 *      |->        |->        |->        |->        |->        |->        |
 *                                       |
 *           _<------------------------->|<----------------->_
 *                   WEdit->curs2        |   WEdit->curs1
 *           ^                           |                   ^
 *           |                          ^|^                  |
 *         cursor                       |||                cursor
 *                                      |||
 *                              file end|||file beginning
 *                                       |
 *                                       |
 *
 *           _
 * This_is_some_file
 * fin.
 */


static void user_menu (WEdit *edit);

int edit_get_byte (WEdit * edit, long byte_index)
{
    unsigned long p;
    if (byte_index >= (edit->curs1 + edit->curs2) || byte_index < 0)
	return '\n';

    if (byte_index >= edit->curs1) {
	p = edit->curs1 + edit->curs2 - byte_index - 1;
	return edit->buffers2[p >> S_EDIT_BUF_SIZE][EDIT_BUF_SIZE - (p & M_EDIT_BUF_SIZE) - 1];
    } else {
	return edit->buffers1[byte_index >> S_EDIT_BUF_SIZE][byte_index & M_EDIT_BUF_SIZE];
    }
}

char *edit_get_byte_ptr (WEdit * edit, long byte_index)
{
    unsigned long p;

    if (byte_index >= (edit->curs1 + edit->curs2) || byte_index < 0)
	return NULL;

    if (byte_index >= edit->curs1) {
	p = edit->curs1 + edit->curs2 - byte_index - 1;
	return (char *) (edit->buffers2[p >> S_EDIT_BUF_SIZE]+(EDIT_BUF_SIZE - (p & M_EDIT_BUF_SIZE) - 1));
    } else {
	return (char *) (edit->buffers1[byte_index >> S_EDIT_BUF_SIZE]+(byte_index & M_EDIT_BUF_SIZE));
    }
}

char *edit_get_buf_ptr (WEdit * edit, long byte_index)
{
    unsigned long p;

    if (byte_index >= (edit->curs1 + edit->curs2) ) {
        byte_index -= 1;
    };

    if ( byte_index < 0 ) {
        return NULL;
    }

    if (byte_index >= edit->curs1) {
	p = edit->curs1 + edit->curs2 - 1;
	return (char *) (edit->buffers2[p >> S_EDIT_BUF_SIZE] + (EDIT_BUF_SIZE - (p & M_EDIT_BUF_SIZE) - 1));
    } else {
	return (char *) (edit->buffers1[byte_index >> S_EDIT_BUF_SIZE] + (0 & M_EDIT_BUF_SIZE));
    }
}

int edit_get_utf (WEdit * edit, long byte_index, int *char_width)
{
    gchar *str = NULL;
    int res = -1;
    gunichar ch;
    gchar *next_ch = NULL;
    int width = 0;

    if (byte_index >= (edit->curs1 + edit->curs2) || byte_index < 0) {
        *char_width = 0;
        return '\n';
    }

<<<<<<< HEAD
=======

>>>>>>> 6771a00b
    str = edit_get_byte_ptr (edit, byte_index);
    res = g_utf8_get_char_validated (str, -1);

    if ( res < 0 ) {
        ch = *str;
        width = 0;
    } else {
        ch = res;
        /* Calculate UTF-8 char width */
        next_ch = g_utf8_next_char(str);
        if ( next_ch ) {
            if ( next_ch != str ) {
                width = next_ch - str;
            } else {
                width = 0;
            }
        } else {
            ch = 0;
            width = 0;
        }
    }
    *char_width = width;
    return ch;
}

int edit_get_prev_utf (WEdit * edit, long byte_index, int *char_width)
{
    gchar *str, *buf = NULL;
    int res = -1;
    gunichar ch;
    gchar *next_ch = NULL;
    int width = 0;
    gchar *prn_buf=NULL;

    if ( byte_index > 0 ) {
        byte_index--;
    }

    ch = edit_get_utf (edit, byte_index, &width);
<<<<<<< HEAD

=======
>>>>>>> 6771a00b
    if ( width == 1 ) {
        *char_width = width;
        return ch;
    }

    if ( byte_index >= (edit->curs1 + edit->curs2) || byte_index < 0 ) {
<<<<<<< HEAD
        *char_width = 1;
=======
        *char_width = 0;
>>>>>>> 6771a00b
        return 0;
    }

    str = edit_get_byte_ptr (edit, byte_index);
    buf = edit_get_buf_ptr (edit, byte_index);
    /* get prev utf8 char */
    if ( str != buf )
        str = g_utf8_find_prev_char (buf, str);

    res = g_utf8_get_char_validated (str, -1);
    if ( res < 0 ) {
        ch = *str;
        width = 0;
    } else {
        ch = res;
        /* Calculate UTF-8 char width */
        next_ch = g_utf8_next_char(str);
        if ( next_ch ) {
            if ( next_ch != str ) {
                width = next_ch - str;
            } else {
                width = 0;
            }
        } else {
            ch = 0;
            width = 0;
        }
    }
    *char_width = width;
    return ch;
}

/*
 * Initialize the buffers for an empty files.
 */
static void
edit_init_buffers (WEdit *edit)
{
    int j;

    for (j = 0; j <= MAXBUFF; j++) {
	edit->buffers1[j] = NULL;
	edit->buffers2[j] = NULL;
    }

    edit->curs1 = 0;
    edit->curs2 = 0;
    edit->buffers2[0] = g_malloc (EDIT_BUF_SIZE);
}

/*
 * Load file OR text into buffers.  Set cursor to the beginning of file.
 * Return 1 on error.
 */
static int
edit_load_file_fast (WEdit *edit, const char *filename)
{
    long buf, buf2;
    int file = -1;

    edit->curs2 = edit->last_byte;
    buf2 = edit->curs2 >> S_EDIT_BUF_SIZE;
    edit->utf8 = str_isutf8 (get_codepage_id( source_codepage ));

    if ((file = mc_open (filename, O_RDONLY | O_BINARY)) == -1) {
	GString *errmsg = g_string_new(NULL);
	g_string_sprintf(errmsg, _(" Cannot open %s for reading "), filename);
	edit_error_dialog (_("Error"), get_sys_error (errmsg->str));
	g_string_free (errmsg, TRUE);
	return 1;
    }

    if (!edit->buffers2[buf2])
	edit->buffers2[buf2] = g_malloc (EDIT_BUF_SIZE);

    mc_read (file,
	     (char *) edit->buffers2[buf2] + EDIT_BUF_SIZE -
	     (edit->curs2 & M_EDIT_BUF_SIZE),
	     edit->curs2 & M_EDIT_BUF_SIZE);

    for (buf = buf2 - 1; buf >= 0; buf--) {
	/* edit->buffers2[0] is already allocated */
	if (!edit->buffers2[buf])
	    edit->buffers2[buf] = g_malloc (EDIT_BUF_SIZE);
	mc_read (file, (char *) edit->buffers2[buf], EDIT_BUF_SIZE);
    }

    mc_close (file);
    return 0;
}

/* detecting an error on save is easy: just check if every byte has been written. */
/* detecting an error on read, is not so easy 'cos there is not way to tell
   whether you read everything or not. */
/* FIXME: add proper `triple_pipe_open' to read, write and check errors. */
static const struct edit_filters {
    const char *read, *write, *extension;
} all_filters[] = {
    { "lzma -cd %s 2>&1",   "lzma > %s",   ".lzma" },
    { "bzip2 -cd %s 2>&1",  "bzip2 > %s",  ".bz2" },
    { "gzip -cd %s 2>&1",   "gzip > %s",   ".gz"  },
    { "gzip -cd %s 2>&1",   "gzip > %s",   ".Z"   }
};

/* Return index of the filter or -1 is there is no appropriate filter */
static int edit_find_filter (const char *filename)
{
    size_t i, l, e;
    if (!filename)
	return -1;
    l = strlen (filename);
    for (i = 0; i < sizeof (all_filters) / sizeof (all_filters[0]); i++) {
	e = strlen (all_filters[i].extension);
	if (l > e)
	    if (!strcmp (all_filters[i].extension, filename + l - e))
		return i;
    }
    return -1;
}

static char *
edit_get_filter (const char *filename)
{
    int i, l;
    char *p, *quoted_name;
    i = edit_find_filter (filename);
    if (i < 0)
	return 0;
    quoted_name = name_quote (filename, 0);
    l = str_term_width1 (quoted_name);
    p = g_malloc (str_term_width1 (all_filters[i].read) + l + 2);
    sprintf (p, all_filters[i].read, quoted_name);
    g_free (quoted_name);
    return p;
}

char *
edit_get_write_filter (const char *write_name, const char *filename)
{
    int i, l;
    char *p, *writename;
    i = edit_find_filter (filename);
    if (i < 0)
	return 0;
    writename = name_quote (write_name, 0);
    l = str_term_width1 (writename);
    p = g_malloc (str_term_width1 (all_filters[i].write) + l + 2);
    sprintf (p, all_filters[i].write, writename);
    g_free (writename);
    return p;
}

static long
edit_insert_stream (WEdit * edit, FILE * f)
{
    int c;
    long i = 0;
    while ((c = fgetc (f)) >= 0) {
	edit_insert (edit, c);
	i++;
    }
    return i;
}

long edit_write_stream (WEdit * edit, FILE * f)
{
    long i;
    for (i = 0; i < edit->last_byte; i++)
	if (fputc (edit_get_byte (edit, i), f) < 0)
	    break;
    return i;
}

#define TEMP_BUF_LEN 1024

/* inserts a file at the cursor, returns 1 on success */
int
edit_insert_file (WEdit *edit, const char *filename)
{
    char *p;
    if ((p = edit_get_filter (filename))) {
	FILE *f;
	long current = edit->curs1;
	f = (FILE *) popen (p, "r");
	if (f) {
	    edit_insert_stream (edit, f);
	    edit_cursor_move (edit, current - edit->curs1);
	    if (pclose (f) > 0) {
	        GString *errmsg = g_string_new (NULL);
		g_string_sprintf (errmsg, _(" Error reading from pipe: %s "), p);
		edit_error_dialog (_("Error"), errmsg->str);
		g_string_free (errmsg, TRUE);
		g_free (p);
		return 0;
	    }
	} else {
	    GString *errmsg = g_string_new (NULL);
	    g_string_sprintf (errmsg, _(" Cannot open pipe for reading: %s "), p);
	    edit_error_dialog (_("Error"), errmsg->str);
	    g_string_free (errmsg, TRUE);
	    g_free (p);
	    return 0;
	}
	g_free (p);
    } else {
	int i, file, blocklen;
	long current = edit->curs1;
	unsigned char *buf;
	if ((file = mc_open (filename, O_RDONLY | O_BINARY)) == -1)
	    return 0;
	buf = g_malloc (TEMP_BUF_LEN);
	while ((blocklen = mc_read (file, (char *) buf, TEMP_BUF_LEN)) > 0) {
	    for (i = 0; i < blocklen; i++)
		edit_insert (edit, buf[i]);
	}
	edit_cursor_move (edit, current - edit->curs1);
	g_free (buf);
	mc_close (file);
	if (blocklen)
	    return 0;
    }
    return 1;
}

/* Open file and create it if necessary.  Return 0 for success, 1 for error.  */
static int
check_file_access (WEdit *edit, const char *filename, struct stat *st)
{
    int file;
    GString *errmsg = (GString *) 0;

    /* Try opening an existing file */
    file = mc_open (filename, O_NONBLOCK | O_RDONLY | O_BINARY, 0666);

    if (file < 0) {
	/*
	 * Try creating the file.  O_EXCL prevents following broken links
	 * and opening existing files.
	 */
	file =
	    mc_open (filename,
		     O_NONBLOCK | O_RDONLY | O_BINARY | O_CREAT | O_EXCL,
		     0666);
	if (file < 0) {
	    g_string_sprintf (errmsg = g_string_new (NULL),
		_(" Cannot open %s for reading "), filename);
	    goto cleanup;
	} else {
	    /* New file, delete it if it's not modified or saved */
	    edit->delete_file = 1;
	}
    }

    /* Check what we have opened */
    if (mc_fstat (file, st) < 0) {
	g_string_sprintf (errmsg = g_string_new (NULL),
	    _(" Cannot get size/permissions for %s "), filename);
	goto cleanup;
    }

    /* We want to open regular files only */
    if (!S_ISREG (st->st_mode)) {
	g_string_sprintf (errmsg = g_string_new (NULL),
	    _(" %s is not a regular file "), filename);
	goto cleanup;
    }

    /*
     * Don't delete non-empty files.
     * O_EXCL should prevent it, but let's be on the safe side.
     */
    if (st->st_size > 0) {
	edit->delete_file = 0;
    }

    if (st->st_size >= SIZE_LIMIT) {
        g_string_sprintf (errmsg = g_string_new (NULL),
	    _(" File %s is too large "), filename);
	goto cleanup;
    }

cleanup:
    (void) mc_close (file);
    if (errmsg) {
	edit_error_dialog (_("Error"), errmsg->str);
	g_string_free (errmsg, TRUE);
	return 1;
    }
    return 0;
}

/*
 * Open the file and load it into the buffers, either directly or using
 * a filter.  Return 0 on success, 1 on error.
 *
 * Fast loading (edit_load_file_fast) is used when the file size is
 * known.  In this case the data is read into the buffers by blocks.
 * If the file size is not known, the data is loaded byte by byte in
 * edit_insert_file.
 */
static int
edit_load_file (WEdit *edit)
{
    int fast_load = 1;

    /* Cannot do fast load if a filter is used */
    if (edit_find_filter (edit->filename) >= 0)
	fast_load = 0;

    /*
     * VFS may report file size incorrectly, and slow load is not a big
     * deal considering overhead in VFS.
     */
    if (!vfs_file_is_local (edit->filename))
	fast_load = 0;

    /*
     * FIXME: line end translation should disable fast loading as well
     * Consider doing fseek() to the end and ftell() for the real size.
     */

    if (*edit->filename) {
	/* If we are dealing with a real file, check that it exists */
	if (check_file_access (edit, edit->filename, &edit->stat1))
	    return 1;
    } else {
	/* nothing to load */
	fast_load = 0;
    }

    edit_init_buffers (edit);

    if (fast_load) {
	edit->last_byte = edit->stat1.st_size;
	edit_load_file_fast (edit, edit->filename);
	/* If fast load was used, the number of lines wasn't calculated */
	edit->total_lines = edit_count_lines (edit, 0, edit->last_byte);
    } else {
	edit->last_byte = 0;
	if (*edit->filename) {
	    edit->stack_disable = 1;
	    if (!edit_insert_file (edit, edit->filename)) {
		edit_clean (edit);
		return 1;
	    }
	    edit->stack_disable = 0;
	}
    }
    return 0;
}

/* Restore saved cursor position in the file */
static void
edit_load_position (WEdit *edit)
{
    char *filename;
    long line, column;

    if (!edit->filename || !*edit->filename)
	return;

    filename = vfs_canon (edit->filename);
    load_file_position (filename, &line, &column);
    g_free (filename);

    edit_move_to_line (edit, line - 1);
    edit->prev_col = column;
    edit_move_to_prev_col (edit, edit_bol (edit, edit->curs1));
    edit_move_display (edit, line - (edit->num_widget_lines / 2));
}

/* Save cursor position in the file */
static void
edit_save_position (WEdit *edit)
{
    char *filename;

    if (!edit->filename || !*edit->filename)
	return;

    filename = vfs_canon (edit->filename);
    save_file_position (filename, edit->curs_line + 1, edit->curs_col);
    g_free (filename);
}

/* Clean the WEdit stricture except the widget part */
static inline void
edit_purge_widget (WEdit *edit)
{
    int len = sizeof (WEdit) - sizeof (Widget);
    char *start = (char *) edit + sizeof (Widget);
    memset (start, 0, len);
    edit->macro_i = -1;		/* not recording a macro */
}

#define space_width 1

/*
 * Fill in the edit structure.  Return NULL on failure.  Pass edit as
 * NULL to allocate a new structure.
 *
 * If line is 0, try to restore saved position.  Otherwise put the
 * cursor on that line and show it in the middle of the screen.
 */
WEdit *
edit_init (WEdit *edit, int lines, int columns, const char *filename,
	   long line)
{
    int to_free = 0;
    option_auto_syntax = 1; /* Resetting to auto on every invokation */

    if (!edit) {
#ifdef ENABLE_NLS
	/*
	 * Expand option_whole_chars_search by national letters using
	 * current locale
	 */

	static char option_whole_chars_search_buf[256];

	if (option_whole_chars_search_buf != option_whole_chars_search) {
	    size_t i;
	    size_t len = str_term_width1 (option_whole_chars_search);

	    strcpy (option_whole_chars_search_buf,
		    option_whole_chars_search);

	    for (i = 1; i <= sizeof (option_whole_chars_search_buf); i++) {
		if (g_ascii_islower ((gchar) i) && !strchr (option_whole_chars_search, i)) {
		    option_whole_chars_search_buf[len++] = i;
		}
	    }

	    option_whole_chars_search_buf[len] = 0;
	    option_whole_chars_search = option_whole_chars_search_buf;
	}
#endif				/* ENABLE_NLS */
	edit = g_malloc0 (sizeof (WEdit));
	to_free = 1;
    }
    edit_purge_widget (edit);
    edit->num_widget_lines = lines;
    edit->num_widget_columns = columns;
    edit->stat1.st_mode = S_IRUSR | S_IWUSR | S_IRGRP | S_IROTH;
    edit->stat1.st_uid = getuid ();
    edit->stat1.st_gid = getgid ();
    edit->stat1.st_mtime = 0;
    edit->bracket = -1;
    edit->force |= REDRAW_PAGE;
    edit_set_filename (edit, filename);
    edit->stack_size = START_STACK_SIZE;
    edit->stack_size_mask = START_STACK_SIZE - 1;
    edit->undo_stack = g_malloc ((edit->stack_size + 10) * sizeof (long));
    if (edit_load_file (edit)) {
	/* edit_load_file already gives an error message */
	if (to_free)
	    g_free (edit);
	return 0;
    }
    edit->loading_done = 1;
    edit->modified = 0;
    edit->locked = 0;
    edit_load_syntax (edit, 0, 0);
    {
	int color;
	edit_get_syntax_color (edit, -1, &color);
    }

    /* load saved cursor position */
    if ((line == 0) && option_save_position) {
	edit_load_position (edit);
    } else {
	if (line <= 0)
	    line = 1;
	edit_move_display (edit, line - 1);
	edit_move_to_line (edit, line - 1);
    }

    edit_load_user_map(edit);

    return edit;
}

/* Clear the edit struct, freeing everything in it.  Return 1 on success */
int
edit_clean (WEdit *edit)
{
    int j = 0;

    if (!edit)
	return 0;

    /* a stale lock, remove it */
    if (edit->locked)
	edit->locked = edit_unlock_file (edit->filename);

    /* save cursor position */
    if (option_save_position)
	edit_save_position (edit);

    /* File specified on the mcedit command line and never saved */
    if (edit->delete_file)
	unlink (edit->filename);

    edit_free_syntax_rules (edit);
    book_mark_flush (edit, -1);
    for (; j <= MAXBUFF; j++) {
	g_free (edit->buffers1[j]);
	g_free (edit->buffers2[j]);
    }

    g_free (edit->undo_stack);
    g_free (edit->filename);
    g_free (edit->dir);

    edit_purge_widget (edit);

    return 1;
}


/* returns 1 on success */
int edit_renew (WEdit * edit)
{
    int lines = edit->num_widget_lines;
    int columns = edit->num_widget_columns;
    int retval = 1;

    edit_clean (edit);
    if (!edit_init (edit, lines, columns, "", 0))
	retval = 0;
    return retval;
}

/*
 * Load a new file into the editor.  If it fails, preserve the old file.
 * To do it, allocate a new widget, initialize it and, if the new file
 * was loaded, copy the data to the old widget.
 * Return 1 on success, 0 on failure.
 */
int
edit_reload (WEdit *edit, const char *filename)
{
    WEdit *e;
    int lines = edit->num_widget_lines;
    int columns = edit->num_widget_columns;

    e = g_malloc0 (sizeof (WEdit));
    e->widget = edit->widget;
    if (!edit_init (e, lines, columns, filename, 0)) {
	g_free (e);
	return 0;
    }
    edit_clean (edit);
    memcpy (edit, e, sizeof (WEdit));
    g_free (e);
    return 1;
}

/*
 * Load a new file into the editor and set line.  If it fails, preserve the old file.
 * To do it, allocate a new widget, initialize it and, if the new file
 * was loaded, copy the data to the old widget.
 * Return 1 on success, 0 on failure.
 */
int
edit_reload_line (WEdit *edit, const char *filename, long line)
{
    WEdit *e;
    int lines = edit->num_widget_lines;
    int columns = edit->num_widget_columns;

    e = g_malloc0 (sizeof (WEdit));
    e->widget = edit->widget;
    if (!edit_init (e, lines, columns, filename, line)) {
	g_free (e);
	return 0;
    }
    edit_clean (edit);
    memcpy (edit, e, sizeof (WEdit));
    g_free (e);
    return 1;
}


/*
   Recording stack for undo:
   The following is an implementation of a compressed stack. Identical
   pushes are recorded by a negative prefix indicating the number of times the
   same char was pushed. This saves space for repeated curs-left or curs-right
   delete etc.

   eg:

  pushed:       stored:

   a
   b             a
   b            -3
   b             b
   c  -->       -4
   c             c
   c             d
   c
   d

   If the stack long int is 0-255 it represents a normal insert (from a backspace),
   256-512 is an insert ahead (from a delete), If it is betwen 600 and 700 it is one
   of the cursor functions #define'd in edit.h. 1000 through 700'000'000 is to
   set edit->mark1 position. 700'000'000 through 1400'000'000 is to set edit->mark2
   position.

   The only way the cursor moves or the buffer is changed is through the routines:
   insert, backspace, insert_ahead, delete, and cursor_move.
   These record the reverse undo movements onto the stack each time they are
   called.

   Each key press results in a set of actions (insert; delete ...). So each time
   a key is pressed the current position of start_display is pushed as
   KEY_PRESS + start_display. Then for undoing, we pop until we get to a number
   over KEY_PRESS. We then assign this number less KEY_PRESS to start_display. So undo
   tracks scrolling and key actions exactly. (KEY_PRESS is about (2^31) * (2/3) = 1400'000'000)

*/

void edit_push_action (WEdit * edit, long c,...)
{
    unsigned long sp = edit->stack_pointer;
    unsigned long spm1;
    long *t;

/* first enlarge the stack if necessary */
    if (sp > edit->stack_size - 10) {	/* say */
	if (option_max_undo < 256)
	    option_max_undo = 256;
	if (edit->stack_size < (unsigned long) option_max_undo) {
	    t = g_realloc (edit->undo_stack, (edit->stack_size * 2 + 10) * sizeof (long));
	    if (t) {
		edit->undo_stack = t;
		edit->stack_size <<= 1;
		edit->stack_size_mask = edit->stack_size - 1;
	    }
	}
    }
    spm1 = (edit->stack_pointer - 1) & edit->stack_size_mask;
    if (edit->stack_disable)
	return;

#ifdef FAST_MOVE_CURSOR
    if (c == CURS_LEFT_LOTS || c == CURS_RIGHT_LOTS) {
	va_list ap;
	edit->undo_stack[sp] = c == CURS_LEFT_LOTS ? CURS_LEFT : CURS_RIGHT;
	edit->stack_pointer = (edit->stack_pointer + 1) & edit->stack_size_mask;
	va_start (ap, c);
	c = -(va_arg (ap, int));
	va_end (ap);
    } else
#endif				/* ! FAST_MOVE_CURSOR */
    if (edit->stack_bottom != sp
	&& spm1 != edit->stack_bottom
	&& ((sp - 2) & edit->stack_size_mask) != edit->stack_bottom) {
	int d;
	if (edit->undo_stack[spm1] < 0) {
	    d = edit->undo_stack[(sp - 2) & edit->stack_size_mask];
	    if (d == c) {
		if (edit->undo_stack[spm1] > -1000000000) {
		    if (c < KEY_PRESS)	/* --> no need to push multiple do-nothings */
			edit->undo_stack[spm1]--;
		    return;
		}
	    }
/* #define NO_STACK_CURSMOVE_ANIHILATION */
#ifndef NO_STACK_CURSMOVE_ANIHILATION
	    else if ((c == CURS_LEFT && d == CURS_RIGHT)
		     || (c == CURS_RIGHT && d == CURS_LEFT)) {	/* a left then a right anihilate each other */
		if (edit->undo_stack[spm1] == -2)
		    edit->stack_pointer = spm1;
		else
		    edit->undo_stack[spm1]++;
		return;
	    }
#endif
	} else {
	    d = edit->undo_stack[spm1];
	    if (d == c) {
		if (c >= KEY_PRESS)
		    return;	/* --> no need to push multiple do-nothings */
		edit->undo_stack[sp] = -2;
		goto check_bottom;
	    }
#ifndef NO_STACK_CURSMOVE_ANIHILATION
	    else if ((c == CURS_LEFT && d == CURS_RIGHT)
		     || (c == CURS_RIGHT && d == CURS_LEFT)) {	/* a left then a right anihilate each other */
		edit->stack_pointer = spm1;
		return;
	    }
#endif
	}
    }
    edit->undo_stack[sp] = c;
  check_bottom:

    edit->stack_pointer = (edit->stack_pointer + 1) & edit->stack_size_mask;

    /* if the sp wraps round and catches the stack_bottom then erase
     * the first set of actions on the stack to make space - by moving
     * stack_bottom forward one "key press" */
    c = (edit->stack_pointer + 2) & edit->stack_size_mask;
    if ((unsigned long) c == edit->stack_bottom ||
       (((unsigned long) c + 1) & edit->stack_size_mask) == edit->stack_bottom)
	do {
	    edit->stack_bottom = (edit->stack_bottom + 1) & edit->stack_size_mask;
	} while (edit->undo_stack[edit->stack_bottom] < KEY_PRESS && edit->stack_bottom != edit->stack_pointer);

/*If a single key produced enough pushes to wrap all the way round then we would notice that the [stack_bottom] does not contain KEY_PRESS. The stack is then initialised: */
    if (edit->stack_pointer != edit->stack_bottom && edit->undo_stack[edit->stack_bottom] < KEY_PRESS)
	edit->stack_bottom = edit->stack_pointer = 0;
}

/*
   TODO: if the user undos until the stack bottom, and the stack has not wrapped,
   then the file should be as it was when he loaded up. Then set edit->modified to 0.
 */
static long
pop_action (WEdit * edit)
{
    long c;
    unsigned long sp = edit->stack_pointer;
    if (sp == edit->stack_bottom) {
	return STACK_BOTTOM;
    }
    sp = (sp - 1) & edit->stack_size_mask;
    if ((c = edit->undo_stack[sp]) >= 0) {
/*	edit->undo_stack[sp] = '@'; */
	edit->stack_pointer = (edit->stack_pointer - 1) & edit->stack_size_mask;
	return c;
    }
    if (sp == edit->stack_bottom) {
	return STACK_BOTTOM;
    }
    c = edit->undo_stack[(sp - 1) & edit->stack_size_mask];
    if (edit->undo_stack[sp] == -2) {
/*      edit->undo_stack[sp] = '@'; */
	edit->stack_pointer = sp;
    } else
	edit->undo_stack[sp]++;

    return c;
}

/* is called whenever a modification is made by one of the four routines below */
static inline void edit_modification (WEdit * edit)
{
    edit->caches_valid = 0;
    edit->screen_modified = 1;

    /* raise lock when file modified */
    if (!edit->modified && !edit->delete_file)
	edit->locked = edit_lock_file (edit->filename);
    edit->modified = 1;
}

/*
   Basic low level single character buffer alterations and movements at the cursor.
   Returns char passed over, inserted or removed.
 */

void
edit_insert (WEdit *edit, int c)
{
    /* check if file has grown to large */
    if (edit->last_byte >= SIZE_LIMIT)
	return;

    /* first we must update the position of the display window */
    if (edit->curs1 < edit->start_display) {
	edit->start_display++;
	if (c == '\n')
	    edit->start_line++;
    }

    /* Mark file as modified, unless the file hasn't been fully loaded */
    if (edit->loading_done) {
	edit_modification (edit);
    }

    /* now we must update some info on the file and check if a redraw is required */
    if (c == '\n') {
	if (edit->book_mark)
	    book_mark_inc (edit, edit->curs_line);
	edit->curs_line++;
	edit->total_lines++;
	edit->force |= REDRAW_LINE_ABOVE | REDRAW_AFTER_CURSOR;
    }

    /* save the reverse command onto the undo stack */
    edit_push_action (edit, BACKSPACE);

    /* update markers */
    edit->mark1 += (edit->mark1 > edit->curs1);
    edit->mark2 += (edit->mark2 > edit->curs1);
    edit->last_get_rule += (edit->last_get_rule > edit->curs1);

    /* add a new buffer if we've reached the end of the last one */
    if (!(edit->curs1 & M_EDIT_BUF_SIZE))
	edit->buffers1[edit->curs1 >> S_EDIT_BUF_SIZE] =
	    g_malloc (EDIT_BUF_SIZE);

    /* perform the insertion */
    edit->buffers1[edit->curs1 >> S_EDIT_BUF_SIZE][edit->
						   curs1 & M_EDIT_BUF_SIZE]
	= (unsigned char) c;

    /* update file length */
    edit->last_byte++;

    /* update cursor position */
    edit->curs1++;
}


/* same as edit_insert and move left */
void edit_insert_ahead (WEdit * edit, int c)
{
    if (edit->last_byte >= SIZE_LIMIT)
	return;
    if (edit->curs1 < edit->start_display) {
	edit->start_display++;
	if (c == '\n')
	    edit->start_line++;
    }
    edit_modification (edit);
    if (c == '\n') {
	if (edit->book_mark)
	    book_mark_inc (edit, edit->curs_line);
	edit->total_lines++;
	edit->force |= REDRAW_AFTER_CURSOR;
    }
    edit_push_action (edit, DELCHAR);

    edit->mark1 += (edit->mark1 >= edit->curs1);
    edit->mark2 += (edit->mark2 >= edit->curs1);
    edit->last_get_rule += (edit->last_get_rule >= edit->curs1);

    if (!((edit->curs2 + 1) & M_EDIT_BUF_SIZE))
	edit->buffers2[(edit->curs2 + 1) >> S_EDIT_BUF_SIZE] = g_malloc (EDIT_BUF_SIZE);
    edit->buffers2[edit->curs2 >> S_EDIT_BUF_SIZE][EDIT_BUF_SIZE - (edit->curs2 & M_EDIT_BUF_SIZE) - 1] = c;

    edit->last_byte++;
    edit->curs2++;
}


int edit_delete (WEdit * edit)
{
    int p;
    int cw = 1;

    if (!edit->curs2)
	return 0;

    edit->mark1 -= (edit->mark1 > edit->curs1);
    edit->mark2 -= (edit->mark2 > edit->curs1);
    edit->last_get_rule -= (edit->last_get_rule > edit->curs1);

    cw = 1;
    if ( edit->utf8 ) {
        edit_get_utf (edit, edit->curs1, &cw);
        if ( cw < 1 )
            cw = 1;
    }
    for ( int i = 1; i<= cw; i++ ) {
        p = edit->buffers2[(edit->curs2 - 1) >> S_EDIT_BUF_SIZE][EDIT_BUF_SIZE - ((edit->curs2 - 1) & M_EDIT_BUF_SIZE) - 1];

        if (!(edit->curs2 & M_EDIT_BUF_SIZE)) {
	    g_free (edit->buffers2[edit->curs2 >> S_EDIT_BUF_SIZE]);
	    edit->buffers2[edit->curs2 >> S_EDIT_BUF_SIZE] = NULL;
        }
        edit->last_byte--;
        edit->curs2--;
    }

    edit_modification (edit);
    if (p == '\n') {
	if (edit->book_mark)
	    book_mark_dec (edit, edit->curs_line);
	edit->total_lines--;
	edit->force |= REDRAW_AFTER_CURSOR;
    }
    edit_push_action (edit, p + 256);
    if (edit->curs1 < edit->start_display) {
	edit->start_display--;
	if (p == '\n')
	    edit->start_line--;
    }

    return p;
}


static int
edit_backspace (WEdit * edit)
{
    int p;
    int cw = 1;

    if (!edit->curs1)
	return 0;

    edit->mark1 -= (edit->mark1 >= edit->curs1);
    edit->mark2 -= (edit->mark2 >= edit->curs1);
    edit->last_get_rule -= (edit->last_get_rule >= edit->curs1);

    cw = 1;
    if ( edit->utf8 ) {
        edit_get_prev_utf (edit, edit->curs1, &cw);
        if ( cw < 1 )
            cw = 1;
    }
    for ( int i = 1; i<= cw; i++ ) {
        p = *(edit->buffers1[(edit->curs1 - 1) >> S_EDIT_BUF_SIZE] + ((edit->curs1 - 1) & M_EDIT_BUF_SIZE));
        if (!((edit->curs1 - 1) & M_EDIT_BUF_SIZE)) {
	    g_free (edit->buffers1[edit->curs1 >> S_EDIT_BUF_SIZE]);
	    edit->buffers1[edit->curs1 >> S_EDIT_BUF_SIZE] = NULL;
        }
        edit->last_byte--;
        edit->curs1--;
    }
    edit_modification (edit);
    if (p == '\n') {
	if (edit->book_mark)
	    book_mark_dec (edit, edit->curs_line);
	edit->curs_line--;
	edit->total_lines--;
	edit->force |= REDRAW_AFTER_CURSOR;
    }
    edit_push_action (edit, p);

    if (edit->curs1 < edit->start_display) {
	edit->start_display--;
	if (p == '\n')
	    edit->start_line--;
    }

    return p;
}

#ifdef FAST_MOVE_CURSOR

static void memqcpy (WEdit * edit, unsigned char *dest, unsigned char *src, int n)
{
    unsigned long next;
    while ((next = (unsigned long) memccpy (dest, src, '\n', n))) {
	edit->curs_line--;
	next -= (unsigned long) dest;
	n -= next;
	src += next;
	dest += next;
    }
}

int
edit_move_backward_lots (WEdit *edit, long increment)
{
    int r, s, t;
    unsigned char *p;

    if (increment > edit->curs1)
	increment = edit->curs1;
    if (increment <= 0)
	return -1;
    edit_push_action (edit, CURS_RIGHT_LOTS, increment);

    t = r = EDIT_BUF_SIZE - (edit->curs2 & M_EDIT_BUF_SIZE);
    if (r > increment)
	r = increment;
    s = edit->curs1 & M_EDIT_BUF_SIZE;

    p = 0;
    if (s > r) {
	memqcpy (edit,
		 edit->buffers2[edit->curs2 >> S_EDIT_BUF_SIZE] + t - r,
		 edit->buffers1[edit->curs1 >> S_EDIT_BUF_SIZE] + s - r,
		 r);
    } else {
	if (s) {
	    memqcpy (edit,
		     edit->buffers2[edit->curs2 >> S_EDIT_BUF_SIZE] + t -
		     s, edit->buffers1[edit->curs1 >> S_EDIT_BUF_SIZE], s);
	    p = edit->buffers1[edit->curs1 >> S_EDIT_BUF_SIZE];
	    edit->buffers1[edit->curs1 >> S_EDIT_BUF_SIZE] = 0;
	}
	memqcpy (edit,
		 edit->buffers2[edit->curs2 >> S_EDIT_BUF_SIZE] + t - r,
		 edit->buffers1[(edit->curs1 >> S_EDIT_BUF_SIZE) - 1] +
		 EDIT_BUF_SIZE - (r - s), r - s);
    }
    increment -= r;
    edit->curs1 -= r;
    edit->curs2 += r;
    if (!(edit->curs2 & M_EDIT_BUF_SIZE)) {
	if (p)
	    edit->buffers2[edit->curs2 >> S_EDIT_BUF_SIZE] = p;
	else
	    edit->buffers2[edit->curs2 >> S_EDIT_BUF_SIZE] =
		g_malloc (EDIT_BUF_SIZE);
    } else {
	g_free (p);
    }

    s = edit->curs1 & M_EDIT_BUF_SIZE;
    while (increment) {
	p = 0;
	r = EDIT_BUF_SIZE;
	if (r > increment)
	    r = increment;
	t = s;
	if (r < t)
	    t = r;
	memqcpy (edit,
		 edit->buffers2[edit->curs2 >> S_EDIT_BUF_SIZE] +
		 EDIT_BUF_SIZE - t,
		 edit->buffers1[edit->curs1 >> S_EDIT_BUF_SIZE] + s - t,
		 t);
	if (r >= s) {
	    if (t) {
		p = edit->buffers1[edit->curs1 >> S_EDIT_BUF_SIZE];
		edit->buffers1[edit->curs1 >> S_EDIT_BUF_SIZE] = 0;
	    }
	    memqcpy (edit,
		     edit->buffers2[edit->curs2 >> S_EDIT_BUF_SIZE] +
		     EDIT_BUF_SIZE - r,
		     edit->buffers1[(edit->curs1 >> S_EDIT_BUF_SIZE) - 1] +
		     EDIT_BUF_SIZE - (r - s), r - s);
	}
	increment -= r;
	edit->curs1 -= r;
	edit->curs2 += r;
	if (!(edit->curs2 & M_EDIT_BUF_SIZE)) {
	    if (p)
		edit->buffers2[edit->curs2 >> S_EDIT_BUF_SIZE] = p;
	    else
		edit->buffers2[edit->curs2 >> S_EDIT_BUF_SIZE] =
		    g_malloc (EDIT_BUF_SIZE);
	} else {
	    g_free (p);
	}
    }
    return edit_get_byte (edit, edit->curs1);
}

#endif		/* ! FAST_MOVE_CURSOR */

/* moves the cursor right or left: increment positive or negative respectively */
void edit_cursor_move (WEdit * edit, long increment)
{
/* this is the same as a combination of two of the above routines, with only one push onto the undo stack */
    int c;
    long curs1 = edit->curs1;
    long curs2 = edit->curs2;
    int cw = 1;
    int char_step = 0;

    /* one char move*/
    if ( increment == -1 || increment == 1)
        char_step = 1;

#ifdef FAST_MOVE_CURSOR
    if (increment < -256) {
	edit->force |= REDRAW_PAGE;
	edit_move_backward_lots (edit, -increment);
	return;
    }
#endif		/* ! FAST_MOVE_CURSOR */

    if (increment < 0) {
	for (; increment < 0; increment++) {
	    if (!edit->curs1)
		return;

	    edit_push_action (edit, CURS_RIGHT);

	    cw = 1;
	    if ( edit->utf8 && char_step ) {
	        edit_get_prev_utf (edit, curs1, &cw);
	        if ( cw < 1 )
	            cw = 1;
	    }
	    for ( int i = 1; i<= cw; i++ ) {
	        c = edit_get_byte (edit, curs1 - 1);
	        if (!((curs2 + 1) & M_EDIT_BUF_SIZE))
		    edit->buffers2[(curs2 + 1) >> S_EDIT_BUF_SIZE] = g_malloc (EDIT_BUF_SIZE);
	        edit->buffers2[edit->curs2 >> S_EDIT_BUF_SIZE][EDIT_BUF_SIZE - (curs2 & M_EDIT_BUF_SIZE) - 1] = c;
	        curs2++;
	        c = edit->buffers1[(curs1 - 1) >> S_EDIT_BUF_SIZE][(curs1 - 1) & M_EDIT_BUF_SIZE];
	        if (!((curs1 - 1) & M_EDIT_BUF_SIZE)) {
		    g_free (edit->buffers1[curs1 >> S_EDIT_BUF_SIZE]);
		    edit->buffers1[curs1 >> S_EDIT_BUF_SIZE] = NULL;
	        }
	        curs1--;
	    }
	    edit->curs1 = curs1;
	    edit->curs2 = curs2;
	    if (c == '\n') {
		edit->curs_line--;
		edit->force |= REDRAW_LINE_BELOW;
	    }
	}

    } else if (increment > 0) {
	for (; increment > 0; increment--) {
	    if (!edit->curs2)
		return;

	    edit_push_action (edit, CURS_LEFT);

	    cw = 1;
	    if ( edit->utf8 && char_step ) {
	        edit_get_utf (edit, curs1, &cw);
	        if ( cw < 1 )
	            cw = 1;
	    }
	    for ( int i = 1; i<= cw; i++ ) {
	        c = edit_get_byte (edit, curs1);
	        if (!(curs1 & M_EDIT_BUF_SIZE))
		    edit->buffers1[curs1 >> S_EDIT_BUF_SIZE] = g_malloc (EDIT_BUF_SIZE);
	        edit->buffers1[curs1 >> S_EDIT_BUF_SIZE][curs1 & M_EDIT_BUF_SIZE] = c;
	        curs1++;
	        c = edit->buffers2[(curs2 - 1) >> S_EDIT_BUF_SIZE][EDIT_BUF_SIZE - ((curs2 - 1) & M_EDIT_BUF_SIZE) - 1];
	        if (!(curs2 & M_EDIT_BUF_SIZE)) {
		    g_free (edit->buffers2[curs2 >> S_EDIT_BUF_SIZE]);
		    edit->buffers2[curs2 >> S_EDIT_BUF_SIZE] = 0;
	        }
	        curs2--;
	    }
	    edit->curs1 = curs1;
	    edit->curs2 = curs2;
	    if (c == '\n') {
		edit->curs_line++;
		edit->force |= REDRAW_LINE_ABOVE;
	    }
	}
    }
}

/* These functions return positions relative to lines */

/* returns index of last char on line + 1 */
long edit_eol (WEdit * edit, long current)
{
    if (current < edit->last_byte) {
	for (;; current++)
	    if (edit_get_byte (edit, current) == '\n')
		break;
    } else
	return edit->last_byte;
    return current;
}

/* returns index of first char on line */
long edit_bol (WEdit * edit, long current)
{
    if (current > 0) {
	for (;; current--)
	    if (edit_get_byte (edit, current - 1) == '\n')
		break;
    } else
	return 0;
    return current;
}


int edit_count_lines (WEdit * edit, long current, int upto)
{
    int lines = 0;
    if (upto > edit->last_byte)
	upto = edit->last_byte;
    if (current < 0)
	current = 0;
    while (current < upto)
	if (edit_get_byte (edit, current++) == '\n')
	    lines++;
    return lines;
}


/* If lines is zero this returns the count of lines from current to upto. */
/* If upto is zero returns index of lines forward current. */
long edit_move_forward (WEdit * edit, long current, int lines, long upto)
{
    if (upto) {
	return edit_count_lines (edit, current, upto);
    } else {
	int next;
	if (lines < 0)
	    lines = 0;
	while (lines--) {
	    next = edit_eol (edit, current) + 1;
	    if (next > edit->last_byte)
		break;
	    else
		current = next;
	}
	return current;
    }
}


/* Returns offset of 'lines' lines up from current */
long edit_move_backward (WEdit * edit, long current, int lines)
{
    if (lines < 0)
	lines = 0;
    current = edit_bol (edit, current);
    while((lines--) && current != 0)
	current = edit_bol (edit, current - 1);
    return current;
}

/* If cols is zero this returns the count of columns from current to upto. */
/* If upto is zero returns index of cols across from current. */
long edit_move_forward3 (WEdit * edit, long current, int cols, long upto)
{
    long p, q;
    int col = 0;
    int cw = 1;
    if (upto) {
	q = upto;
	cols = -10;
    } else
	q = edit->last_byte + 2;

    for (col = 0, p = current; p < q; p++) {
	int c;
	if (cols != -10) {
	    if (col == cols)
		return p;
	    if (col > cols)
		return p - 1;
	}
	if ( !edit->utf8 ) {
	    c = edit_get_byte (edit, p);
	} else {
	    cw = 1;
	    c = edit_get_byte (edit, p);
	    edit_get_utf (edit, p, &cw);
	}
	if (c == '\t')
	    col += TAB_SIZE - col % TAB_SIZE;
	else if (c == '\n') {
	    if (upto)
		return col;
	    else
		return p;
	} else if (c < 32 || c == 127)
	    col += 2; /* Caret notation for control characters */
	else
	    col++;
	if ( cw > 1 )
	    col -= cw-1;
    }
    return col;
}

/* returns the current column position of the cursor */
int edit_get_col (WEdit * edit)
{
    return edit_move_forward3 (edit, edit_bol (edit, edit->curs1), 0, edit->curs1);
}


/* Scrolling functions */

void edit_update_curs_row (WEdit * edit)
{
    edit->curs_row = edit->curs_line - edit->start_line;
}

void edit_update_curs_col (WEdit * edit)
{
    edit->curs_col = edit_move_forward3(edit, edit_bol(edit, edit->curs1), 0, edit->curs1);
}

/*moves the display start position up by i lines */
void edit_scroll_upward (WEdit * edit, unsigned long i)
{
    unsigned long lines_above = edit->start_line;
    if (i > lines_above)
	i = lines_above;
    if (i) {
	edit->start_line -= i;
	edit->start_display = edit_move_backward (edit, edit->start_display, i);
	edit->force |= REDRAW_PAGE;
	edit->force &= (0xfff - REDRAW_CHAR_ONLY);
    }
    edit_update_curs_row (edit);
}


/* returns 1 if could scroll, 0 otherwise */
void edit_scroll_downward (WEdit * edit, int i)
{
    int lines_below;
    lines_below = edit->total_lines - edit->start_line - (edit->num_widget_lines - 1);
    if (lines_below > 0) {
	if (i > lines_below)
	    i = lines_below;
	edit->start_line += i;
	edit->start_display = edit_move_forward (edit, edit->start_display, i, 0);
	edit->force |= REDRAW_PAGE;
	edit->force &= (0xfff - REDRAW_CHAR_ONLY);
    }
    edit_update_curs_row (edit);
}

void edit_scroll_right (WEdit * edit, int i)
{
    edit->force |= REDRAW_PAGE;
    edit->force &= (0xfff - REDRAW_CHAR_ONLY);
    edit->start_col -= i;
}

void edit_scroll_left (WEdit * edit, int i)
{
    if (edit->start_col) {
	edit->start_col += i;
	if (edit->start_col > 0)
	    edit->start_col = 0;
	edit->force |= REDRAW_PAGE;
	edit->force &= (0xfff - REDRAW_CHAR_ONLY);
    }
}

/* high level cursor movement commands */

static int is_in_indent (WEdit *edit)
{
    long p = edit_bol (edit, edit->curs1);
    while (p < edit->curs1)
	if (!strchr (" \t", edit_get_byte (edit, p++)))
	    return 0;
    return 1;
}

static int left_of_four_spaces (WEdit *edit);

void
edit_move_to_prev_col (WEdit * edit, long p)
{
    edit_cursor_move (edit, edit_move_forward3 (edit, p, edit->prev_col, 0) - edit->curs1);

    if (is_in_indent (edit) && option_fake_half_tabs) {
	edit_update_curs_col (edit);
	if (space_width)
	if (edit->curs_col % (HALF_TAB_SIZE * space_width)) {
	    int q = edit->curs_col;
	    edit->curs_col -= (edit->curs_col % (HALF_TAB_SIZE * space_width));
	    p = edit_bol (edit, edit->curs1);
	    edit_cursor_move (edit, edit_move_forward3 (edit, p, edit->curs_col, 0) - edit->curs1);
	    if (!left_of_four_spaces (edit))
		edit_cursor_move (edit, edit_move_forward3 (edit, p, q, 0) - edit->curs1);
	}
    }
}


/* move i lines */
void edit_move_up (WEdit * edit, unsigned long i, int scroll)
{
    unsigned long p, l = edit->curs_line;

    if (i > l)
	i = l;
    if (i) {
	if (i > 1)
	    edit->force |= REDRAW_PAGE;
	if (scroll)
	    edit_scroll_upward (edit, i);

	p = edit_bol (edit, edit->curs1);
	edit_cursor_move (edit, (p = edit_move_backward (edit, p, i)) - edit->curs1);
	edit_move_to_prev_col (edit, p);

	edit->search_start = edit->curs1;
	edit->found_len = 0;
    }
}

static int
is_blank (WEdit *edit, long offset)
{
    long s, f;
    int c;
    s = edit_bol (edit, offset);
    f = edit_eol (edit, offset) - 1;
    while (s <= f) {
	c = edit_get_byte (edit, s++);
	if (!isspace (c))
	    return 0;
    }
    return 1;
}


/* returns the offset of line i */
static long
edit_find_line (WEdit *edit, int line)
{
    int i, j = 0;
    int m = 2000000000;
    if (!edit->caches_valid) {
	for (i = 0; i < N_LINE_CACHES; i++)
	    edit->line_numbers[i] = edit->line_offsets[i] = 0;
/* three offsets that we *know* are line 0 at 0 and these two: */
	edit->line_numbers[1] = edit->curs_line;
	edit->line_offsets[1] = edit_bol (edit, edit->curs1);
	edit->line_numbers[2] = edit->total_lines;
	edit->line_offsets[2] = edit_bol (edit, edit->last_byte);
	edit->caches_valid = 1;
    }
    if (line >= edit->total_lines)
	return edit->line_offsets[2];
    if (line <= 0)
	return 0;
/* find the closest known point */
    for (i = 0; i < N_LINE_CACHES; i++) {
	int n;
	n = abs (edit->line_numbers[i] - line);
	if (n < m) {
	    m = n;
	    j = i;
	}
    }
    if (m == 0)
	return edit->line_offsets[j];	/* know the offset exactly */
    if (m == 1 && j >= 3)
	i = j;			/* one line different - caller might be looping, so stay in this cache */
    else
	i = 3 + (rand () % (N_LINE_CACHES - 3));
    if (line > edit->line_numbers[j])
	edit->line_offsets[i] = edit_move_forward (edit, edit->line_offsets[j], line - edit->line_numbers[j], 0);
    else
	edit->line_offsets[i] = edit_move_backward (edit, edit->line_offsets[j], edit->line_numbers[j] - line);
    edit->line_numbers[i] = line;
    return edit->line_offsets[i];
}

int line_is_blank (WEdit * edit, long line)
{
    return is_blank (edit, edit_find_line (edit, line));
}

/* moves up until a blank line is reached, or until just
   before a non-blank line is reached */
static void edit_move_up_paragraph (WEdit * edit, int scroll)
{
    int i;
    if (edit->curs_line <= 1) {
	i = 0;
    } else {
	if (line_is_blank (edit, edit->curs_line)) {
	    if (line_is_blank (edit, edit->curs_line - 1)) {
		for (i = edit->curs_line - 1; i; i--)
		    if (!line_is_blank (edit, i)) {
			i++;
			break;
		    }
	    } else {
		for (i = edit->curs_line - 1; i; i--)
		    if (line_is_blank (edit, i))
			break;
	    }
	} else {
	    for (i = edit->curs_line - 1; i; i--)
		if (line_is_blank (edit, i))
		    break;
	}
    }
    edit_move_up (edit, edit->curs_line - i, scroll);
}

/* move i lines */
void edit_move_down (WEdit * edit, int i, int scroll)
{
    long p, l = edit->total_lines - edit->curs_line;

    if (i > l)
	i = l;
    if (i) {
	if (i > 1)
	    edit->force |= REDRAW_PAGE;
	if (scroll)
	    edit_scroll_downward (edit, i);
	p = edit_bol (edit, edit->curs1);
	edit_cursor_move (edit, (p = edit_move_forward (edit, p, i, 0)) - edit->curs1);
	edit_move_to_prev_col (edit, p);

	edit->search_start = edit->curs1;
	edit->found_len = 0;
    }
}

/* moves down until a blank line is reached, or until just
   before a non-blank line is reached */
static void edit_move_down_paragraph (WEdit * edit, int scroll)
{
    int i;
    if (edit->curs_line >= edit->total_lines - 1) {
	i = edit->total_lines;
    } else {
	if (line_is_blank (edit, edit->curs_line)) {
	    if (line_is_blank (edit, edit->curs_line + 1)) {
		for (i = edit->curs_line + 1; i; i++)
		    if (!line_is_blank (edit, i) || i > edit->total_lines) {
			i--;
			break;
		    }
	    } else {
		for (i = edit->curs_line + 1; i; i++)
		    if (line_is_blank (edit, i) || i >= edit->total_lines)
			break;
	    }
	} else {
	    for (i = edit->curs_line + 1; i; i++)
		if (line_is_blank (edit, i) || i >= edit->total_lines)
		    break;
	}
    }
    edit_move_down (edit, i - edit->curs_line, scroll);
}

static void edit_begin_page (WEdit *edit)
{
    edit_update_curs_row (edit);
    edit_move_up (edit, edit->curs_row, 0);
}

static void edit_end_page (WEdit *edit)
{
    edit_update_curs_row (edit);
    edit_move_down (edit, edit->num_widget_lines - edit->curs_row - 1, 0);
}


/* goto beginning of text */
static void edit_move_to_top (WEdit * edit)
{
    if (edit->curs_line) {
	edit_cursor_move (edit, -edit->curs1);
	edit_move_to_prev_col (edit, 0);
	edit->force |= REDRAW_PAGE;
	edit->search_start = 0;
	edit_update_curs_row(edit);
    }
}


/* goto end of text */
static void edit_move_to_bottom (WEdit * edit)
{
    if (edit->curs_line < edit->total_lines) {
	edit_cursor_move (edit, edit->curs2);
	edit->start_display = edit->last_byte;
	edit->start_line = edit->total_lines;
	edit_update_curs_row(edit);
	edit_scroll_upward (edit, edit->num_widget_lines - 1);
	edit->force |= REDRAW_PAGE;
    }
}

/* goto beginning of line */
static void edit_cursor_to_bol (WEdit * edit)
{
    edit_cursor_move (edit, edit_bol (edit, edit->curs1) - edit->curs1);
    edit->search_start = edit->curs1;
    edit->prev_col = edit_get_col (edit);
}

/* goto end of line */
static void edit_cursor_to_eol (WEdit * edit)
{
    edit_cursor_move (edit, edit_eol (edit, edit->curs1) - edit->curs1);
    edit->search_start = edit->curs1;
    edit->prev_col = edit_get_col (edit);
}

/* move cursor to line 'line' */
void edit_move_to_line (WEdit * e, long line)
{
    if(line < e->curs_line)
	edit_move_up (e, e->curs_line - line, 0);
    else
	edit_move_down (e, line - e->curs_line, 0);
    edit_scroll_screen_over_cursor (e);
}

/* scroll window so that first visible line is 'line' */
void edit_move_display (WEdit * e, long line)
{
    if(line < e->start_line)
	edit_scroll_upward (e, e->start_line - line);
    else
	edit_scroll_downward (e, line - e->start_line);
}

/* save markers onto undo stack */
void edit_push_markers (WEdit * edit)
{
    edit_push_action (edit, MARK_1 + edit->mark1);
    edit_push_action (edit, MARK_2 + edit->mark2);
}

void edit_set_markers (WEdit * edit, long m1, long m2, int c1, int c2)
{
    edit->mark1 = m1;
    edit->mark2 = m2;
    edit->column1 = c1;
    edit->column2 = c2;
}


/* highlight marker toggle */
void edit_mark_cmd (WEdit * edit, int unmark)
{
    edit_push_markers (edit);
    if (unmark) {
	edit_set_markers (edit, 0, 0, 0, 0);
	edit->force |= REDRAW_PAGE;
    } else {
	if (edit->mark2 >= 0) {
	    edit_set_markers (edit, edit->curs1, -1, edit->curs_col, edit->curs_col);
	    edit->force |= REDRAW_PAGE;
	} else
	    edit_set_markers (edit, edit->mark1, edit->curs1, edit->column1, edit->curs_col);
    }
}

static unsigned long
my_type_of (int c)
{
    int x, r = 0;
    const char *p, *q;
    const char option_chars_move_whole_word[] =
	"!=&|<>^~ !:;, !'!`!.?!\"!( !) !Aa0 !+-*/= |<> ![ !] !\\#! ";

    if (!c)
	return 0;
    if (c == '!') {
	if (*option_chars_move_whole_word == '!')
	    return 2;
	return 0x80000000UL;
    }
    if (g_ascii_isupper ((gchar) c))
	c = 'A';
    else if (g_ascii_islower ((gchar) c))
	c = 'a';
    else if (g_ascii_isalpha (c))
	c = 'a';
    else if (isdigit (c))
	c = '0';
    else if (isspace (c))
	c = ' ';
    q = strchr (option_chars_move_whole_word, c);
    if (!q)
	return 0xFFFFFFFFUL;
    do {
	for (x = 1, p = option_chars_move_whole_word; p < q; p++)
	    if (*p == '!')
		x <<= 1;
	r |= x;
    } while ((q = strchr (q + 1, c)));
    return r;
}

static void
edit_left_word_move (WEdit *edit, int s)
{
    for (;;) {
	int c1, c2;
	edit_cursor_move (edit, -1);
	if (!edit->curs1)
	    break;
	c1 = edit_get_byte (edit, edit->curs1 - 1);
	c2 = edit_get_byte (edit, edit->curs1);
	if (!(my_type_of (c1) & my_type_of (c2)))
	    break;
	if (isspace (c1) && !isspace (c2))
	    break;
	if (s)
	    if (!isspace (c1) && isspace (c2))
		break;
    }
}

static void edit_left_word_move_cmd (WEdit * edit)
{
    edit_left_word_move (edit, 0);
    edit->force |= REDRAW_PAGE;
}

static void
edit_right_word_move (WEdit *edit, int s)
{
    for (;;) {
	int c1, c2;
	edit_cursor_move (edit, 1);
	if (edit->curs1 >= edit->last_byte)
	    break;
	c1 = edit_get_byte (edit, edit->curs1 - 1);
	c2 = edit_get_byte (edit, edit->curs1);
	if (!(my_type_of (c1) & my_type_of (c2)))
	    break;
	if (isspace (c1) && !isspace (c2))
	    break;
	if (s)
	    if (!isspace (c1) && isspace (c2))
		break;
    }
}

static void edit_right_word_move_cmd (WEdit * edit)
{
    edit_right_word_move (edit, 0);
    edit->force |= REDRAW_PAGE;
}


static void edit_right_delete_word (WEdit * edit)
{
    int c1, c2;
    for (;;) {
	if (edit->curs1 >= edit->last_byte)
	    break;
	c1 = edit_delete (edit);
	c2 = edit_get_byte (edit, edit->curs1);
	if ((isspace (c1) == 0) != (isspace (c2) == 0))
	    break;
	if (!(my_type_of (c1) & my_type_of (c2)))
	    break;
    }
}

static void edit_left_delete_word (WEdit * edit)
{
    int c1, c2;
    for (;;) {
	if (edit->curs1 <= 0)
	    break;
	c1 = edit_backspace (edit);
	c2 = edit_get_byte (edit, edit->curs1 - 1);
	if ((isspace (c1) == 0) != (isspace (c2) == 0))
	    break;
	if (!(my_type_of (c1) & my_type_of (c2)))
	    break;
    }
}

/*
   the start column position is not recorded, and hence does not
   undo as it happed. But who would notice.
 */
static void
edit_do_undo (WEdit * edit)
{
    long ac;
    long count = 0;

    edit->stack_disable = 1;	/* don't record undo's onto undo stack! */

    while ((ac = pop_action (edit)) < KEY_PRESS) {
	switch ((int) ac) {
	case STACK_BOTTOM:
	    goto done_undo;
	case CURS_RIGHT:
	    edit_cursor_move (edit, 1);
	    break;
	case CURS_LEFT:
	    edit_cursor_move (edit, -1);
	    break;
	case BACKSPACE:
	    edit_backspace (edit);
	    break;
	case DELCHAR:
	    edit_delete (edit);
	    break;
	case COLUMN_ON:
	    column_highlighting = 1;
	    break;
	case COLUMN_OFF:
	    column_highlighting = 0;
	    break;
	}
	if (ac >= 256 && ac < 512)
	    edit_insert_ahead (edit, ac - 256);
	if (ac >= 0 && ac < 256)
	    edit_insert (edit, ac);

	if (ac >= MARK_1 - 2 && ac < MARK_2 - 2) {
	    edit->mark1 = ac - MARK_1;
	    edit->column1 = edit_move_forward3 (edit, edit_bol (edit, edit->mark1), 0, edit->mark1);
	} else if (ac >= MARK_2 - 2 && ac < KEY_PRESS) {
	    edit->mark2 = ac - MARK_2;
	    edit->column2 = edit_move_forward3 (edit, edit_bol (edit, edit->mark2), 0, edit->mark2);
	}
	if (count++)
	    edit->force |= REDRAW_PAGE;		/* more than one pop usually means something big */
    }

    if (edit->start_display > ac - KEY_PRESS) {
	edit->start_line -= edit_count_lines (edit, ac - KEY_PRESS, edit->start_display);
	edit->force |= REDRAW_PAGE;
    } else if (edit->start_display < ac - KEY_PRESS) {
	edit->start_line += edit_count_lines (edit, edit->start_display, ac - KEY_PRESS);
	edit->force |= REDRAW_PAGE;
    }
    edit->start_display = ac - KEY_PRESS;	/* see push and pop above */
    edit_update_curs_row (edit);

  done_undo:;
    edit->stack_disable = 0;
}

static void edit_delete_to_line_end (WEdit * edit)
{
    while (edit_get_byte (edit, edit->curs1) != '\n') {
	if (!edit->curs2)
	    break;
	edit_delete (edit);
    }
}

static void edit_delete_to_line_begin (WEdit * edit)
{
    while (edit_get_byte (edit, edit->curs1 - 1) != '\n') {
	if (!edit->curs1)
	    break;
	edit_backspace (edit);
    }
}

void
edit_delete_line (WEdit *edit)
{
    /*
     * Delete right part of the line.
     * Note that edit_get_byte() returns '\n' when byte position is
     *   beyond EOF.
     */
    while (edit_get_byte (edit, edit->curs1) != '\n') {
	(void) edit_delete (edit);
    }

    /*
     * Delete '\n' char.
     * Note that edit_delete() will not corrupt anything if called while
     *   cursor position is EOF.
     */
    (void) edit_delete (edit);

    /*
     * Delete left part of the line.
     * Note, that edit_get_byte() returns '\n' when byte position is < 0.
     */
    while (edit_get_byte (edit, edit->curs1 - 1) != '\n') {
	(void) edit_backspace (edit);
    };
}

static void insert_spaces_tab (WEdit * edit, int half)
{
    int i;
    edit_update_curs_col (edit);
    i = ((edit->curs_col / (option_tab_spacing * space_width / (half + 1))) + 1) * (option_tab_spacing * space_width / (half + 1)) - edit->curs_col;
    while (i > 0) {
	edit_insert (edit, ' ');
	i -= space_width;
    }
}

static int is_aligned_on_a_tab (WEdit * edit)
{
    edit_update_curs_col (edit);
    if ((edit->curs_col % (TAB_SIZE * space_width)) && edit->curs_col % (TAB_SIZE * space_width) != (HALF_TAB_SIZE * space_width))
	return 0;		/* not alligned on a tab */
    return 1;
}

static int right_of_four_spaces (WEdit *edit)
{
    int i, ch = 0;
    for (i = 1; i <= HALF_TAB_SIZE; i++)
	ch |= edit_get_byte (edit, edit->curs1 - i);
    if (ch == ' ')
	return is_aligned_on_a_tab (edit);
    return 0;
}

static int left_of_four_spaces (WEdit *edit)
{
    int i, ch = 0;
    for (i = 0; i < HALF_TAB_SIZE; i++)
	ch |= edit_get_byte (edit, edit->curs1 + i);
    if (ch == ' ')
	return is_aligned_on_a_tab (edit);
    return 0;
}

int edit_indent_width (WEdit * edit, long p)
{
    long q = p;
    while (strchr ("\t ", edit_get_byte (edit, q)) && q < edit->last_byte - 1)	/* move to the end of the leading whitespace of the line */
	q++;
    return edit_move_forward3 (edit, p, 0, q);	/* count the number of columns of indentation */
}

void edit_insert_indent (WEdit * edit, int indent)
{
    if (!option_fill_tabs_with_spaces) {
	while (indent >= TAB_SIZE) {
	    edit_insert (edit, '\t');
	    indent -= TAB_SIZE;
	}
    }
    while (indent-- > 0)
	edit_insert (edit, ' ');
}

static void
edit_auto_indent (WEdit * edit)
{
    long p;
    char c;
    p = edit->curs1;
    /* use the previous line as a template */
    p = edit_move_backward (edit, p, 1);
    /* copy the leading whitespace of the line */
    for (;;) {	/* no range check - the line _is_ \n-terminated */
	c = edit_get_byte (edit, p++);
	if (c != ' ' && c != '\t')
	    break;
	edit_insert (edit, c);
    }
}

static void edit_double_newline (WEdit * edit)
{
    edit_insert (edit, '\n');
    if (edit_get_byte (edit, edit->curs1) == '\n')
	return;
    if (edit_get_byte (edit, edit->curs1 - 2) == '\n')
	return;
    edit->force |= REDRAW_PAGE;
    edit_insert (edit, '\n');
}

static void edit_tab_cmd (WEdit * edit)
{
    int i;

    if (option_fake_half_tabs) {
	if (is_in_indent (edit)) {
	    /*insert a half tab (usually four spaces) unless there is a
	       half tab already behind, then delete it and insert a
	       full tab. */
	    if (!option_fill_tabs_with_spaces && right_of_four_spaces (edit)) {
		for (i = 1; i <= HALF_TAB_SIZE; i++)
		    edit_backspace (edit);
		edit_insert (edit, '\t');
	    } else {
		insert_spaces_tab (edit, 1);
	    }
	    return;
	}
    }
    if (option_fill_tabs_with_spaces) {
	insert_spaces_tab (edit, 0);
    } else {
	edit_insert (edit, '\t');
    }
    return;
}

static void check_and_wrap_line (WEdit * edit)
{
    int curs, c;
    if (!option_typewriter_wrap)
	return;
    edit_update_curs_col (edit);
    if (edit->curs_col < option_word_wrap_line_length)
	return;
    curs = edit->curs1;
    for (;;) {
	curs--;
	c = edit_get_byte (edit, curs);
	if (c == '\n' || curs <= 0) {
	    edit_insert (edit, '\n');
	    return;
	}
	if (c == ' ' || c == '\t') {
	    int current = edit->curs1;
	    edit_cursor_move (edit, curs - edit->curs1 + 1);
	    edit_insert (edit, '\n');
	    edit_cursor_move (edit, current - edit->curs1 + 1);
	    return;
	}
    }
}

static void edit_execute_macro (WEdit *edit, struct macro macro[], int n);

void edit_push_key_press (WEdit * edit)
{
    edit_push_action (edit, KEY_PRESS + edit->start_display);
    if (edit->mark2 == -1)
	edit_push_action (edit, MARK_1 + edit->mark1);
}

/* this find the matching bracket in either direction, and sets edit->bracket */
static long edit_get_bracket (WEdit * edit, int in_screen, unsigned long furthest_bracket_search)
{
    const char * const b = "{}{[][()(", *p;
    int i = 1, a, inc = -1, c, d, n = 0;
    unsigned long j = 0;
    long q;
    edit_update_curs_row (edit);
    c = edit_get_byte (edit, edit->curs1);
    p = strchr (b, c);
/* no limit */
    if (!furthest_bracket_search)
	furthest_bracket_search--;
/* not on a bracket at all */
    if (!p)
	return -1;
/* the matching bracket */
    d = p[1];
/* going left or right? */
    if (strchr ("{[(", c))
	inc = 1;
    for (q = edit->curs1 + inc;; q += inc) {
/* out of buffer? */
	if (q >= edit->last_byte || q < 0)
	    break;
	a = edit_get_byte (edit, q);
/* don't want to eat CPU */
	if (j++ > furthest_bracket_search)
	    break;
/* out of screen? */
	if (in_screen) {
	    if (q < edit->start_display)
		break;
/* count lines if searching downward */
	    if (inc > 0 && a == '\n')
		if (n++ >= edit->num_widget_lines - edit->curs_row)	/* out of screen */
		    break;
	}
/* count bracket depth */
	i += (a == c) - (a == d);
/* return if bracket depth is zero */
	if (!i)
	    return q;
    }
/* no match */
    return -1;
}

static long last_bracket = -1;

void edit_find_bracket (WEdit * edit)
{
    edit->bracket = edit_get_bracket (edit, 1, 10000);
    if (last_bracket != edit->bracket)
	edit->force |= REDRAW_PAGE;
    last_bracket = edit->bracket;
}

static void edit_goto_matching_bracket (WEdit *edit)
{
    long q;
    q = edit_get_bracket (edit, 0, 0);
    if (q < 0)
	return;
    edit->bracket = edit->curs1;
    edit->force |= REDRAW_PAGE;
    edit_cursor_move (edit, q - edit->curs1);
}

/*
 * This executes a command as though the user initiated it through a key
 * press.  Callback with WIDGET_KEY as a message calls this after
 * translating the key press.  This function can be used to pass any
 * command to the editor.  Note that the screen wouldn't update
 * automatically.  Either of command or char_for_insertion must be
 * passed as -1.  Commands are executed, and char_for_insertion is
 * inserted at the cursor.
 */
void edit_execute_key_command (WEdit *edit, int command, int char_for_insertion)
{
    if (command == CK_Begin_Record_Macro) {
	edit->macro_i = 0;
	edit->force |= REDRAW_CHAR_ONLY | REDRAW_LINE;
	return;
    }
    if (command == CK_End_Record_Macro && edit->macro_i != -1) {
	edit->force |= REDRAW_COMPLETELY;
	edit_save_macro_cmd (edit, edit->macro, edit->macro_i);
	edit->macro_i = -1;
	return;
    }
    if (edit->macro_i >= 0 && edit->macro_i < MAX_MACRO_LENGTH - 1) {
	edit->macro[edit->macro_i].command = command;
	edit->macro[edit->macro_i++].ch = char_for_insertion;
    }
/* record the beginning of a set of editing actions initiated by a key press */
    if (command != CK_Undo && command != CK_Ext_Mode)
	edit_push_key_press (edit);

    edit_execute_cmd (edit, command, char_for_insertion);
    if (column_highlighting)
	edit->force |= REDRAW_PAGE;
}

static const char * const shell_cmd[] = SHELL_COMMANDS_i;

/*
   This executes a command at a lower level than macro recording.
   It also does not push a key_press onto the undo stack. This means
   that if it is called many times, a single undo command will undo
   all of them. It also does not check for the Undo command.
 */
void
edit_execute_cmd (WEdit *edit, int command, int char_for_insertion)
{
    edit->force |= REDRAW_LINE;

    /* The next key press will unhighlight the found string, so update
     * the whole page */
    if (edit->found_len || column_highlighting)
	edit->force |= REDRAW_PAGE;

    if (command / 100 == 6) {	/* a highlight command like shift-arrow */
	column_highlighting = 0;
	if (!edit->highlight
	    || (edit->mark2 != -1 && edit->mark1 != edit->mark2)) {
	    edit_mark_cmd (edit, 1);	/* clear */
	    edit_mark_cmd (edit, 0);	/* marking on */
	}
	edit->highlight = 1;
    } else {			/* any other command */
	if (edit->highlight)
	    edit_mark_cmd (edit, 0);	/* clear */
	edit->highlight = 0;
    }

    /* first check for undo */
    if (command == CK_Undo) {
	edit_do_undo (edit);
	edit->found_len = 0;
	edit->prev_col = edit_get_col (edit);
	edit->search_start = edit->curs1;
	return;
    }

    /* An ordinary key press */
    if (char_for_insertion >= 0) {
	if (edit->overwrite) {
	    if (edit_get_byte (edit, edit->curs1) != '\n')
		edit_delete (edit);
	}
	edit_insert (edit, char_for_insertion);
	if (option_auto_para_formatting) {
	    format_paragraph (edit, 0);
	    edit->force |= REDRAW_PAGE;
	} else
	    check_and_wrap_line (edit);
	edit->found_len = 0;
	edit->prev_col = edit_get_col (edit);
	edit->search_start = edit->curs1;
	edit_find_bracket (edit);
	return;
    }

    switch (command) {
    case CK_Begin_Page:
    case CK_End_Page:
    case CK_Begin_Page_Highlight:
    case CK_End_Page_Highlight:
    case CK_Word_Left:
    case CK_Word_Right:
    case CK_Up:
    case CK_Down:
    case CK_Left:
    case CK_Right:
        if ( edit->mark2 >= 0 ) {
            if ( !option_persistent_selections ) {
                if (column_highlighting)
                    edit_push_action (edit, COLUMN_ON);
                column_highlighting = 0;
                edit_mark_cmd (edit, 1);
            }
        }
    }

    switch (command) {
    case CK_Begin_Page:
    case CK_End_Page:
    case CK_Begin_Page_Highlight:
    case CK_End_Page_Highlight:
    case CK_Word_Left:
    case CK_Word_Right:
    case CK_Up:
    case CK_Down:
    case CK_Word_Left_Highlight:
    case CK_Word_Right_Highlight:
    case CK_Up_Highlight:
    case CK_Down_Highlight:
	if (edit->mark2 == -1)
	    break;		/*marking is following the cursor: may need to highlight a whole line */
    case CK_Left:
    case CK_Right:
    case CK_Left_Highlight:
    case CK_Right_Highlight:
	edit->force |= REDRAW_CHAR_ONLY;
    }

    /* basic cursor key commands */
    switch (command) {
    case CK_BackSpace:
        /* if non persistent selection and text selected */
        if ( !option_persistent_selections ) {
            if ( edit->mark1 != edit->mark2 ) {
                edit_block_delete_cmd (edit);
                break;
            }
        }
	if (option_backspace_through_tabs && is_in_indent (edit)) {
	    while (edit_get_byte (edit, edit->curs1 - 1) != '\n'
		   && edit->curs1 > 0)
		edit_backspace (edit);
	    break;
	} else {
	    if (option_fake_half_tabs) {
		int i;
		if (is_in_indent (edit) && right_of_four_spaces (edit)) {
		    for (i = 0; i < HALF_TAB_SIZE; i++)
			edit_backspace (edit);
		    break;
		}
	    }
	}
	edit_backspace (edit);
	break;
    case CK_Delete:
        /* if non persistent selection and text selected */
        if ( !option_persistent_selections ) {
            if ( edit->mark1 != edit->mark2 ) {
                edit_block_delete_cmd (edit);
                break;
            }
        }
	if (option_fake_half_tabs) {
	    int i;
	    if (is_in_indent (edit) && left_of_four_spaces (edit)) {
		for (i = 1; i <= HALF_TAB_SIZE; i++)
		    edit_delete (edit);
		break;
	    }
	}
	edit_delete (edit);
	break;
    case CK_Delete_Word_Left:
	edit_left_delete_word (edit);
	break;
    case CK_Delete_Word_Right:
	edit_right_delete_word (edit);
	break;
    case CK_Delete_Line:
	edit_delete_line (edit);
	break;
    case CK_Delete_To_Line_End:
	edit_delete_to_line_end (edit);
	break;
    case CK_Delete_To_Line_Begin:
	edit_delete_to_line_begin (edit);
	break;
    case CK_Enter:
	if (option_auto_para_formatting) {
	    edit_double_newline (edit);
	    if (option_return_does_auto_indent)
		edit_auto_indent (edit);
	    format_paragraph (edit, 0);
	} else {
	    edit_insert (edit, '\n');
	    if (option_return_does_auto_indent) {
		edit_auto_indent (edit);
	    }
	}
	break;
    case CK_Return:
	edit_insert (edit, '\n');
	break;

    case CK_Page_Up:
    case CK_Page_Up_Highlight:
	edit_move_up (edit, edit->num_widget_lines - 1, 1);
	break;
    case CK_Page_Down:
    case CK_Page_Down_Highlight:
	edit_move_down (edit, edit->num_widget_lines - 1, 1);
	break;
    case CK_Left:
    case CK_Left_Highlight:
	if (option_fake_half_tabs) {
	    if (is_in_indent (edit) && right_of_four_spaces (edit)) {
		edit_cursor_move (edit, -HALF_TAB_SIZE);
		edit->force &= (0xFFF - REDRAW_CHAR_ONLY);
		break;
	    }
	}
	edit_cursor_move (edit, -1);
	break;
    case CK_Right:
    case CK_Right_Highlight:
	if (option_fake_half_tabs) {
	    if (is_in_indent (edit) && left_of_four_spaces (edit)) {
		edit_cursor_move (edit, HALF_TAB_SIZE);
		edit->force &= (0xFFF - REDRAW_CHAR_ONLY);
		break;
	    }
	}
	edit_cursor_move (edit, 1);
	break;
    case CK_Begin_Page:
    case CK_Begin_Page_Highlight:
	edit_begin_page (edit);
	break;
    case CK_End_Page:
    case CK_End_Page_Highlight:
	edit_end_page (edit);
	break;
    case CK_Word_Left:
    case CK_Word_Left_Highlight:
	edit_left_word_move_cmd (edit);
	break;
    case CK_Word_Right:
    case CK_Word_Right_Highlight:
	edit_right_word_move_cmd (edit);
	break;
    case CK_Up:
    case CK_Up_Highlight:
	edit_move_up (edit, 1, 0);
	break;
    case CK_Down:
    case CK_Down_Highlight:
	edit_move_down (edit, 1, 0);
	break;
    case CK_Paragraph_Up:
    case CK_Paragraph_Up_Highlight:
	edit_move_up_paragraph (edit, 0);
	break;
    case CK_Paragraph_Down:
    case CK_Paragraph_Down_Highlight:
	edit_move_down_paragraph (edit, 0);
	break;
    case CK_Scroll_Up:
    case CK_Scroll_Up_Highlight:
	edit_move_up (edit, 1, 1);
	break;
    case CK_Scroll_Down:
    case CK_Scroll_Down_Highlight:
	edit_move_down (edit, 1, 1);
	break;
    case CK_Home:
    case CK_Home_Highlight:
	edit_cursor_to_bol (edit);
	break;
    case CK_End:
    case CK_End_Highlight:
	edit_cursor_to_eol (edit);
	break;

    case CK_Tab:
	edit_tab_cmd (edit);
	if (option_auto_para_formatting) {
	    format_paragraph (edit, 0);
	    edit->force |= REDRAW_PAGE;
	} else
	    check_and_wrap_line (edit);
	break;

    case CK_Toggle_Insert:
	edit->overwrite = (edit->overwrite == 0);
	break;

    case CK_Mark:
	if (edit->mark2 >= 0) {
	    if (column_highlighting)
		edit_push_action (edit, COLUMN_ON);
	    column_highlighting = 0;
	}
	edit_mark_cmd (edit, 0);
	break;
    case CK_Column_Mark:
	if (!column_highlighting)
	    edit_push_action (edit, COLUMN_OFF);
	column_highlighting = 1;
	edit_mark_cmd (edit, 0);
	break;
    case CK_Unmark:
	if (column_highlighting)
	    edit_push_action (edit, COLUMN_ON);
	column_highlighting = 0;
	edit_mark_cmd (edit, 1);
	break;

    case CK_Toggle_Bookmark:
	book_mark_clear (edit, edit->curs_line, BOOK_MARK_FOUND_COLOR);
	if (book_mark_query_color (edit, edit->curs_line, BOOK_MARK_COLOR))
	    book_mark_clear (edit, edit->curs_line, BOOK_MARK_COLOR);
	else
	    book_mark_insert (edit, edit->curs_line, BOOK_MARK_COLOR);
	break;
    case CK_Flush_Bookmarks:
	book_mark_flush (edit, BOOK_MARK_COLOR);
	book_mark_flush (edit, BOOK_MARK_FOUND_COLOR);
	edit->force |= REDRAW_PAGE;
	break;
    case CK_Next_Bookmark:
	if (edit->book_mark) {
	    struct _book_mark *p;
	    p = (struct _book_mark *) book_mark_find (edit,
						      edit->curs_line);
	    if (p->next) {
		p = p->next;
		if (p->line >= edit->start_line + edit->num_widget_lines
		    || p->line < edit->start_line)
		    edit_move_display (edit,
				       p->line -
				       edit->num_widget_lines / 2);
		edit_move_to_line (edit, p->line);
	    }
	}
	break;
    case CK_Prev_Bookmark:
	if (edit->book_mark) {
	    struct _book_mark *p;
	    p = (struct _book_mark *) book_mark_find (edit,
						      edit->curs_line);
	    while (p->line == edit->curs_line)
		if (p->prev)
		    p = p->prev;
	    if (p->line >= 0) {
		if (p->line >= edit->start_line + edit->num_widget_lines
		    || p->line < edit->start_line)
		    edit_move_display (edit,
				       p->line -
				       edit->num_widget_lines / 2);
		edit_move_to_line (edit, p->line);
	    }
	}
	break;

    case CK_Beginning_Of_Text:
    case CK_Beginning_Of_Text_Highlight:
	edit_move_to_top (edit);
	break;
    case CK_End_Of_Text:
    case CK_End_Of_Text_Highlight:
	edit_move_to_bottom (edit);
	break;

    case CK_Copy:
	edit_block_copy_cmd (edit);
	break;
    case CK_Remove:
	edit_block_delete_cmd (edit);
	break;
    case CK_Move:
	edit_block_move_cmd (edit);
	break;

    case CK_XStore:
	edit_copy_to_X_buf_cmd (edit);
	break;
    case CK_XCut:
	edit_cut_to_X_buf_cmd (edit);
	break;
    case CK_XPaste:
	edit_paste_from_X_buf_cmd (edit);
	break;
    case CK_Selection_History:
	edit_paste_from_history (edit);
	break;

    case CK_Save_As:
	edit_save_as_cmd (edit);
	break;
    case CK_Save:
	edit_save_confirm_cmd (edit);
	break;
    case CK_Load:
	edit_load_cmd (edit);
	break;
    case CK_Save_Block:
	edit_save_block_cmd (edit);
	break;
    case CK_Insert_File:
	edit_insert_file_cmd (edit);
	break;

    case CK_Load_Prev_File:
	edit_load_back_cmd (edit);
	break;
    case CK_Load_Next_File:
	edit_load_forward_cmd (edit);
	break;

    case CK_Toggle_Syntax:
	if ((option_syntax_highlighting ^= 1) == 1)
	    edit_load_syntax (edit, NULL, option_syntax_type);
	edit->force |= REDRAW_PAGE;
	break;

    case CK_Find:
	edit_search_cmd (edit, 0);
	break;
    case CK_Find_Again:
	edit_search_cmd (edit, 1);
	break;
    case CK_Replace:
	edit_replace_cmd (edit, 0);
	break;
    case CK_Replace_Again:
	edit_replace_cmd (edit, 1);
	break;
    case CK_Complete_Word:
	edit_complete_word_cmd (edit);
	break;
    case CK_Find_Definition:
	edit_get_match_keyword_cmd (edit);
	break;

    case CK_Exit:
	dlg_stop (edit->widget.parent);
	break;
    case CK_New:
	edit_new_cmd (edit);
	break;

    case CK_Help:
	edit_help_cmd (edit);
	break;

    case CK_Refresh:
	edit_refresh_cmd (edit);
	break;

    case CK_Date:{
	    char s[1024];
	    /* fool gcc to prevent a Y2K warning */
	    char time_format[] = "_c";
	    time_format[0] = '%';

	    FMT_LOCALTIME_CURRENT(s, sizeof(s), time_format);
	    edit_print_string (edit, s);
	    edit->force |= REDRAW_PAGE;
	    break;
	}
    case CK_Goto:
	edit_goto_cmd (edit);
	break;
    case CK_Paragraph_Format:
	format_paragraph (edit, 1);
	edit->force |= REDRAW_PAGE;
	break;
    case CK_Delete_Macro:
	edit_delete_macro_cmd (edit);
	break;
    case CK_Match_Bracket:
	edit_goto_matching_bracket (edit);
	break;
    case CK_User_Menu:
	user_menu (edit);
	break;
    case CK_Sort:
	edit_sort_cmd (edit);
	break;
    case CK_ExtCmd:
	edit_ext_cmd (edit);
	break;
    case CK_Mail:
	edit_mail_dialog (edit);
	break;
    case CK_Shell:
	view_other_cmd ();
	break;
    case CK_Select_Codepage:
	edit_select_codepage_cmd (edit);
	break;
    case CK_Insert_Literal:
	edit_insert_literal_cmd (edit);
	break;
    case CK_Execute_Macro:
	edit_execute_macro_cmd (edit);
	break;
    case CK_Begin_End_Macro:
	edit_begin_end_macro_cmd (edit);
	break;
    case CK_Ext_Mode:
	edit->extmod = 1;
	break;
    default:
	break;
    }

    /* CK_Pipe_Block */
    if ((command / 1000) == 1)	/* a shell command */
	edit_block_process_cmd (edit, shell_cmd[command - 1000], 1);
    if (command > CK_Macro (0) && command <= CK_Last_Macro) {	/* a macro command */
	struct macro m[MAX_MACRO_LENGTH];
	int nm;
	if (edit_load_macro_cmd (edit, m, &nm, command - 2000))
	    edit_execute_macro (edit, m, nm);
    }

    /* keys which must set the col position, and the search vars */
    switch (command) {
    case CK_Find:
    case CK_Find_Again:
    case CK_Replace:
    case CK_Replace_Again:
    case CK_Complete_Word:
	edit->prev_col = edit_get_col (edit);
	break;
    case CK_Up:
    case CK_Up_Highlight:
    case CK_Down:
    case CK_Down_Highlight:
    case CK_Page_Up:
    case CK_Page_Up_Highlight:
    case CK_Page_Down:
    case CK_Page_Down_Highlight:
    case CK_Beginning_Of_Text:
    case CK_Beginning_Of_Text_Highlight:
    case CK_End_Of_Text:
    case CK_End_Of_Text_Highlight:
    case CK_Paragraph_Up:
    case CK_Paragraph_Up_Highlight:
    case CK_Paragraph_Down:
    case CK_Paragraph_Down_Highlight:
    case CK_Scroll_Up:
    case CK_Scroll_Up_Highlight:
    case CK_Scroll_Down:
    case CK_Scroll_Down_Highlight:
	edit->search_start = edit->curs1;
	edit->found_len = 0;
	break;
    default:
	edit->found_len = 0;
	edit->prev_col = edit_get_col (edit);
	edit->search_start = edit->curs1;
    }
    edit_find_bracket (edit);

    if (option_auto_para_formatting) {
	switch (command) {
	case CK_BackSpace:
	case CK_Delete:
	case CK_Delete_Word_Left:
	case CK_Delete_Word_Right:
	case CK_Delete_To_Line_End:
	case CK_Delete_To_Line_Begin:
	    format_paragraph (edit, 0);
	    edit->force |= REDRAW_PAGE;
	}
    }
}


static void
edit_execute_macro (WEdit *edit, struct macro macro[], int n)
{
    int i = 0;

    if (edit->macro_depth++ > 256) {
	edit_error_dialog (_("Error"), _("Macro recursion is too deep"));
	edit->macro_depth--;
	return;
    }
    edit->force |= REDRAW_PAGE;
    for (; i < n; i++) {
	edit_execute_cmd (edit, macro[i].command, macro[i].ch);
    }
    edit_update_screen (edit);
    edit->macro_depth--;
}

/* User edit menu, like user menu (F2) but only in editor. */
static void
user_menu (WEdit * edit)
{
    FILE *fd;
    int nomark;
    struct stat status;
    long start_mark, end_mark;
    char *block_file = concat_dir_and_file (home_dir, BLOCK_FILE);
    int rc = 0;

    nomark = eval_marks (edit, &start_mark, &end_mark);
    if (!nomark)		/* remember marked or not */
	edit_save_block (edit, block_file, start_mark, end_mark);

    /* run shell scripts from menu */
    user_menu_cmd (edit);

    if (mc_stat (block_file, &status) != 0 || !status.st_size) {
	/* no block messages */
	goto cleanup;
    }

    if (!nomark) {
	/* i.e. we have marked block */
	rc = edit_block_delete_cmd (edit);
    }

    if (!rc) {
	edit_insert_file (edit, block_file);
    }

    /* truncate block file */
    if ((fd = fopen (block_file, "w"))) {
	fclose (fd);
    }

    edit_refresh_cmd (edit);
    edit->force |= REDRAW_COMPLETELY;

cleanup:
    g_free (block_file);
}<|MERGE_RESOLUTION|>--- conflicted
+++ resolved
@@ -168,10 +168,6 @@
         return '\n';
     }
 
-<<<<<<< HEAD
-=======
-
->>>>>>> 6771a00b
     str = edit_get_byte_ptr (edit, byte_index);
     res = g_utf8_get_char_validated (str, -1);
 
@@ -211,21 +207,14 @@
     }
 
     ch = edit_get_utf (edit, byte_index, &width);
-<<<<<<< HEAD
-
-=======
->>>>>>> 6771a00b
+
     if ( width == 1 ) {
         *char_width = width;
         return ch;
     }
 
     if ( byte_index >= (edit->curs1 + edit->curs2) || byte_index < 0 ) {
-<<<<<<< HEAD
-        *char_width = 1;
-=======
         *char_width = 0;
->>>>>>> 6771a00b
         return 0;
     }
 
